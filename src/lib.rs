--- conflicted
+++ resolved
@@ -13,13 +13,8 @@
 //!     fn main() -> std::io::Result<()> {
 //!         // A `Group` lets us enable and disable several counters atomically.
 //!         let mut group = Group::new()?;
-<<<<<<< HEAD
-//!         let cycles = Builder::new().group(&group).kind(Hardware::CPU_CYCLES).counter()?;
-//!         let insns = Builder::new().group(&group).kind(Hardware::INSTRUCTIONS).counter()?;
-=======
-//!         let cycles = Builder::new().group(&mut group).kind(Hardware::CPU_CYCLES).build()?;
-//!         let insns = Builder::new().group(&mut group).kind(Hardware::INSTRUCTIONS).build()?;
->>>>>>> 4768c9eb
+//!         let cycles = Builder::new().group(&mut group).kind(Hardware::CPU_CYCLES).counter()?;
+//!         let insns = Builder::new().group(&mut group).kind(Hardware::INSTRUCTIONS).counter()?;
 //!
 //!         let vec = (0..=51).collect::<Vec<_>>();
 //!
@@ -49,10 +44,9 @@
 //!     disabled atomically, so that they cover exactly the same period of
 //!     execution, allowing meaningful comparisons of the individual values.
 //!
-<<<<<<< HEAD
 //! -   A [`SampleStream`] is a stream of information from the kernel containing instantaneous
 //!     information and events about that being profiled.
-=======
+//!
 //! If you're familiar with the kernel API already:
 //!
 //! -   A `Builder` holds the arguments to a `perf_event_open` call:
@@ -63,7 +57,6 @@
 //!     actually use them. They're different types because they yield different
 //!     types of results, and because you can't retrieve a `Group`'s counts
 //!     without knowing how many members it has.
->>>>>>> 4768c9eb
 //!
 //! ### Call for PRs
 //!
@@ -78,13 +71,6 @@
 //! If you find yourself in need of something this crate doesn't support, please
 //! consider submitting a pull request.
 //!
-<<<<<<< HEAD
-//! [`Counter`]: struct.Counter.html
-//! [`SampleStream`]: struct.SampleStream.html
-//! [`Builder`]: struct.Builder.html
-//! [`Group`]: struct.Group.html
-=======
->>>>>>> 4768c9eb
 //! [man]: http://man7.org/linux/man-pages/man2/perf_event_open.2.html
 
 #![deny(missing_docs)]
@@ -92,20 +78,14 @@
 use events::Event;
 use libc::{mmap, munmap, pid_t, poll, pollfd, MAP_SHARED, POLLIN, PROT_READ, PROT_WRITE};
 use perf_event_open_sys as sys;
-<<<<<<< HEAD
+use perf_event_open_sys::bindings::perf_event_attr;
 use sample::{PerfRecord, PerfSampleType, PerfSampleTypeSet};
 use std::convert::TryInto;
-=======
-use perf_event_open_sys::bindings::perf_event_attr;
->>>>>>> 4768c9eb
 use std::fs::File;
 use std::io::{self, Read};
 use std::os::raw::{c_int, c_uint, c_ulong, c_void};
 use std::os::unix::io::{AsRawFd, FromRawFd};
-<<<<<<< HEAD
-use std::sync::atomic::{AtomicU64, AtomicUsize, Ordering};
-=======
->>>>>>> 4768c9eb
+use std::sync::atomic::{AtomicU64, Ordering};
 
 pub mod events;
 pub mod sample;
@@ -196,13 +176,8 @@
 ///     # use perf_event::events::Hardware;
 ///     # fn main() -> std::io::Result<()> {
 ///     let mut group = Group::new()?;
-<<<<<<< HEAD
-///     let cycles = Builder::new().group(&group).kind(Hardware::CPU_CYCLES).counter()?;
-///     let insns = Builder::new().group(&group).kind(Hardware::INSTRUCTIONS).counter()?;
-=======
-///     let cycles = Builder::new().group(&mut group).kind(Hardware::CPU_CYCLES).build()?;
-///     let insns = Builder::new().group(&mut group).kind(Hardware::INSTRUCTIONS).build()?;
->>>>>>> 4768c9eb
+///     let cycles = Builder::new().group(&mut group).kind(Hardware::CPU_CYCLES).counter()?;
+///     let insns = Builder::new().group(&mut group).kind(Hardware::INSTRUCTIONS).counter()?;
 ///     # Ok(()) }
 ///
 /// Other methods let you select:
@@ -224,14 +199,10 @@
     attrs: perf_event_attr,
     who: EventPid<'a>,
     cpu: Option<usize>,
-<<<<<<< HEAD
     kind: Event,
-    group: Option<&'a Group>,
+    group: Option<&'a mut Group>,
     sample_type_set: PerfSampleTypeSet,
     sample_frequency: u64,
-=======
-    group: Option<&'a mut Group>,
->>>>>>> 4768c9eb
 }
 
 #[derive(Debug)]
@@ -270,13 +241,8 @@
 ///     use perf_event::events::Hardware;
 ///
 ///     let mut group = Group::new()?;
-<<<<<<< HEAD
-///     let cycles = Builder::new().group(&group).kind(Hardware::CPU_CYCLES).counter()?;
-///     let insns = Builder::new().group(&group).kind(Hardware::INSTRUCTIONS).counter()?;
-=======
-///     let cycles = Builder::new().group(&mut group).kind(Hardware::CPU_CYCLES).build()?;
-///     let insns = Builder::new().group(&mut group).kind(Hardware::INSTRUCTIONS).build()?;
->>>>>>> 4768c9eb
+///     let cycles = Builder::new().group(&mut group).kind(Hardware::CPU_CYCLES).counter()?;
+///     let insns = Builder::new().group(&mut group).kind(Hardware::INSTRUCTIONS).counter()?;
 ///
 ///     let vec = (0..=51).collect::<Vec<_>>();
 ///
@@ -372,7 +338,7 @@
     /// when we actually do a read.
     ///
     /// This includes the dummy counter for the group itself.
-    max_members: usize
+    max_members: usize,
 }
 
 /// A collection of counts from a [`Group`] of counters.
@@ -383,13 +349,8 @@
 ///     # fn main() -> std::io::Result<()> {
 ///     # use perf_event::{Builder, Group};
 ///     # let mut group = Group::new()?;
-<<<<<<< HEAD
-///     # let cycles = Builder::new().group(&group).counter()?;
-///     # let insns = Builder::new().group(&group).counter()?;
-=======
-///     # let cycles = Builder::new().group(&mut group).build()?;
-///     # let insns = Builder::new().group(&mut group).build()?;
->>>>>>> 4768c9eb
+///     # let cycles = Builder::new().group(&mut group).counter()?;
+///     # let insns = Builder::new().group(&mut group).counter()?;
 ///     let counts = group.read()?;
 ///     println!("cycles / instructions: {} / {} ({:.2} cpi)",
 ///              counts[&cycles],
@@ -419,7 +380,7 @@
 ///     # fn main() -> std::io::Result<()> {
 ///     # use perf_event::{Builder, Group};
 ///     # let mut group = Group::new()?;
-///     # let insns = Builder::new().group(&mut group).build()?;
+///     # let insns = Builder::new().group(&mut group).counter()?;
 ///     # let counts = group.read()?;
 ///     let scale = counts.time_enabled() as f64 /
 ///                 counts.time_running() as f64;
@@ -483,7 +444,6 @@
 
 impl<'a> Default for Builder<'a> {
     fn default() -> Builder<'a> {
-
         let mut attrs = perf_event_attr::default();
 
         // Setting `size` accurately will not prevent the code from working
@@ -492,12 +452,13 @@
         attrs.size = std::mem::size_of::<perf_event_attr>() as u32;
 
         attrs.set_disabled(1);
-        attrs.set_exclude_kernel(1);    // don't count time in kernel
-        attrs.set_exclude_hv(1);        // don't count time in hypervisor
+        attrs.set_exclude_kernel(1); // don't count time in kernel
+        attrs.set_exclude_hv(1); // don't count time in hypervisor
 
         // Request data for `time_enabled` and `time_running`.
-	attrs.read_format |= sys::bindings::perf_event_read_format_PERF_FORMAT_TOTAL_TIME_ENABLED as u64 |
-                             sys::bindings::perf_event_read_format_PERF_FORMAT_TOTAL_TIME_RUNNING as u64;
+        attrs.read_format |= sys::bindings::perf_event_read_format_PERF_FORMAT_TOTAL_TIME_ENABLED
+            as u64
+            | sys::bindings::perf_event_read_format_PERF_FORMAT_TOTAL_TIME_RUNNING as u64;
 
         let kind = Event::Hardware(events::Hardware::INSTRUCTIONS);
         attrs.type_ = kind.as_type();
@@ -505,11 +466,12 @@
 
         Builder {
             attrs,
-            who: EventPid::ThisProcess,
             cpu: None,
             group: None,
+            kind: Event::Hardware(events::Hardware::INSTRUCTIONS),
+            sample_frequency: 0,
             sample_type_set: Default::default(),
-            sample_frequency: 0,
+            who: EventPid::ThisProcess,
         }
     }
 }
@@ -596,13 +558,8 @@
     ///     const MISS: Cache = Cache { result: CacheResult::MISS, ..ACCESS };
     ///
     ///     let mut group = Group::new()?;
-<<<<<<< HEAD
-    ///     let access_counter = Builder::new().group(&group).kind(ACCESS).counter()?;
-    ///     let miss_counter = Builder::new().group(&group).kind(MISS).counter()?;
-=======
-    ///     let access_counter = Builder::new().group(&mut group).kind(ACCESS).build()?;
-    ///     let miss_counter = Builder::new().group(&mut group).kind(MISS).build()?;
->>>>>>> 4768c9eb
+    ///     let access_counter = Builder::new().group(&mut group).kind(ACCESS).counter()?;
+    ///     let miss_counter = Builder::new().group(&mut group).kind(MISS).counter()?;
     ///     # Ok(()) }
     ///
     /// [`Hardware`]: events::Hardware
@@ -663,27 +620,7 @@
         self
     }
 
-<<<<<<< HEAD
-    fn build(self, sample: bool) -> std::io::Result<(sys::bindings::perf_event_attr, File)> {
-=======
-    /// Construct a [`Counter`] according to the specifications made on this
-    /// `Builder`.
-    ///
-    /// A freshly built `Counter` is disabled. To begin counting events, you
-    /// must call [`enable`] on the `Counter` or the `Group` to which it belongs.
-    ///
-    /// If the `Builder` requests features that the running kernel does not
-    /// support, it returns `Err(e)` where `e.kind() == ErrorKind::Other` and
-    /// `e.raw_os_error() == Some(libc::E2BIG)`.
-    ///
-    /// Unfortunately, problems in counter configuration are detected at this
-    /// point, by the kernel, not earlier when the offending request is made on
-    /// the `Builder`. The kernel's returned errors are not always helpful.
-    ///
-    /// [`Counter`]: struct.Counter.html
-    /// [`enable`]: struct.Counter.html#method.enable
-    pub fn build(mut self) -> std::io::Result<Counter> {
->>>>>>> 4768c9eb
+    fn build(mut self, sample: bool) -> std::io::Result<(sys::bindings::perf_event_attr, File)> {
         let cpu = match self.cpu {
             Some(cpu) => cpu as c_int,
             None => -1,
@@ -697,7 +634,6 @@
             None => -1,
         };
 
-<<<<<<< HEAD
         let mut attrs = sys::bindings::perf_event_attr::default();
         attrs.type_ = self.kind.as_type();
         attrs.size = std::mem::size_of::<sys::bindings::perf_event_attr>() as u32;
@@ -717,11 +653,9 @@
             attrs.sample_type = self.sample_type_set.0;
         }
 
-=======
->>>>>>> 4768c9eb
         let file = unsafe {
-            File::from_raw_fd(check_raw_syscall(|| {
-                sys::perf_event_open(&mut self.attrs, pid, cpu, group_fd, flags as c_ulong)
+            File::from_raw_fd(check_errno_syscall(|| {
+                sys::perf_event_open(&mut attrs, pid, cpu, group_fd, flags as c_ulong)
             })?)
         };
 
@@ -733,6 +667,10 @@
     ///
     /// A freshly built `Counter` is disabled. To begin counting events, you
     /// must call [`enable`] on the `Counter` or the `Group` to which it belongs.
+    ///
+    /// If the `Builder` requests features that the running kernel does not
+    /// support, it returns `Err(e)` where `e.kind() == ErrorKind::Other` and
+    /// `e.raw_os_error() == Some(libc::E2BIG)`.
     ///
     /// Unfortunately, problems in counter configuration are detected at this
     /// point, by the kernel, not earlier when the offending request is made on
@@ -747,13 +685,7 @@
         // assigned us, so we can find our results in a Counts structure. Even
         // if we're not part of a group, we'll use it in `Debug` output.
         let mut id = 0_64;
-<<<<<<< HEAD
-        check_syscall(|| unsafe { sys::ioctls::ID(file.as_raw_fd(), &mut id) })?;
-=======
-        check_errno_syscall(|| unsafe {
-            sys::ioctls::ID(file.as_raw_fd(), &mut id)
-        })?;
->>>>>>> 4768c9eb
+        check_errno_syscall(|| unsafe { sys::ioctls::ID(file.as_raw_fd(), &mut id) })?;
 
         Ok(Counter { file, id })
     }
@@ -793,13 +725,7 @@
     /// [`reset`]: #method.reset
     /// [`enable`]: struct.Group.html#method.enable
     pub fn enable(&mut self) -> io::Result<()> {
-<<<<<<< HEAD
-        check_syscall(|| unsafe { sys::ioctls::ENABLE(self.file.as_raw_fd(), 0) }).map(|_| ())
-=======
-        check_errno_syscall(|| unsafe {
-            sys::ioctls::ENABLE(self.file.as_raw_fd(), 0)
-        }).map(|_| ())
->>>>>>> 4768c9eb
+        check_errno_syscall(|| unsafe { sys::ioctls::ENABLE(self.file.as_raw_fd(), 0) }).map(|_| ())
     }
 
     /// Make this `Counter` stop counting its designated event. Its count is
@@ -810,13 +736,8 @@
     ///
     /// [`disable`]: struct.Group.html#method.disable
     pub fn disable(&mut self) -> io::Result<()> {
-<<<<<<< HEAD
-        check_syscall(|| unsafe { sys::ioctls::DISABLE(self.file.as_raw_fd(), 0) }).map(|_| ())
-=======
-        check_errno_syscall(|| unsafe {
-            sys::ioctls::DISABLE(self.file.as_raw_fd(), 0)
-        }).map(|_| ())
->>>>>>> 4768c9eb
+        check_errno_syscall(|| unsafe { sys::ioctls::DISABLE(self.file.as_raw_fd(), 0) })
+            .map(|_| ())
     }
 
     /// Reset the value of this `Counter` to zero.
@@ -826,13 +747,7 @@
     ///
     /// [`reset`]: struct.Group.html#method.reset
     pub fn reset(&mut self) -> io::Result<()> {
-<<<<<<< HEAD
-        check_syscall(|| unsafe { sys::ioctls::RESET(self.file.as_raw_fd(), 0) }).map(|_| ())
-=======
-        check_errno_syscall(|| unsafe {
-            sys::ioctls::RESET(self.file.as_raw_fd(), 0)
-        }).map(|_| ())
->>>>>>> 4768c9eb
+        check_errno_syscall(|| unsafe { sys::ioctls::RESET(self.file.as_raw_fd(), 0) }).map(|_| ())
     }
 
     /// Return this `Counter`'s current value as a `u64`.
@@ -869,7 +784,7 @@
     ///
     ///     # use perf_event::Builder;
     ///     # fn main() -> std::io::Result<()> {
-    ///     # let mut counter = Builder::new().build()?;
+    ///     # let mut counter = Builder::new().counter()?;
     ///     let cat = counter.read_count_and_time()?;
     ///     if cat.time_running == 0 {
     ///         println!("No data collected.");
@@ -930,16 +845,11 @@
         attrs.set_exclude_hv(1);
 
         // Arrange to be able to identify the counters we read back.
-<<<<<<< HEAD
-        attrs.read_format = (sys::bindings::perf_event_read_format_PERF_FORMAT_ID
+        attrs.read_format = (sys::bindings::perf_event_read_format_PERF_FORMAT_TOTAL_TIME_ENABLED
+            | sys::bindings::perf_event_read_format_PERF_FORMAT_TOTAL_TIME_RUNNING
+            | sys::bindings::perf_event_read_format_PERF_FORMAT_ID
             | sys::bindings::perf_event_read_format_PERF_FORMAT_GROUP)
             as u64;
-=======
-        attrs.read_format = (sys::bindings::perf_event_read_format_PERF_FORMAT_TOTAL_TIME_ENABLED |
-                             sys::bindings::perf_event_read_format_PERF_FORMAT_TOTAL_TIME_RUNNING |
-                             sys::bindings::perf_event_read_format_PERF_FORMAT_ID |
-                             sys::bindings::perf_event_read_format_PERF_FORMAT_GROUP) as u64;
->>>>>>> 4768c9eb
 
         let file = unsafe {
             File::from_raw_fd(check_raw_syscall(|| {
@@ -949,23 +859,13 @@
 
         // Retrieve the ID the kernel assigned us.
         let mut id = 0_64;
-<<<<<<< HEAD
-        check_syscall(|| unsafe { sys::ioctls::ID(file.as_raw_fd(), &mut id) })?;
-
-        let max_members = AtomicUsize::new(0);
+        check_errno_syscall(|| unsafe { sys::ioctls::ID(file.as_raw_fd(), &mut id) })?;
 
         Ok(Group {
             file,
             id,
-            max_members,
+            max_members: 1,
         })
-=======
-        check_errno_syscall(|| unsafe {
-            sys::ioctls::ID(file.as_raw_fd(), &mut id)
-        })?;
-
-        Ok(Group { file, id, max_members: 1 })
->>>>>>> 4768c9eb
     }
 
     /// Allow all `Counter`s in this `Group` to begin counting their designated
@@ -995,20 +895,13 @@
     ///
     /// `f` must be a syscall that sets `errno` and returns `-1` on failure.
     fn generic_ioctl(&mut self, f: unsafe fn(c_int, c_uint) -> c_int) -> io::Result<()> {
-<<<<<<< HEAD
-        check_syscall(|| unsafe {
+        check_errno_syscall(|| unsafe {
             f(
                 self.file.as_raw_fd(),
                 sys::bindings::perf_event_ioc_flags_PERF_IOC_FLAG_GROUP,
             )
         })
         .map(|_| ())
-=======
-        check_errno_syscall(|| unsafe {
-            f(self.file.as_raw_fd(),
-              sys::bindings::perf_event_ioc_flags_PERF_IOC_FLAG_GROUP)
-        }).map(|_| ())
->>>>>>> 4768c9eb
     }
 
     /// Return the values of all the `Counter`s in this `Group` as a [`Counts`]
@@ -1019,13 +912,8 @@
     ///
     /// ```ignore
     /// let mut group = Group::new()?;
-<<<<<<< HEAD
-    /// let counter1 = Builder::new().group(&group).kind(...).counter()?;
-    /// let counter2 = Builder::new().group(&group).kind(...).counter()?;
-=======
-    /// let counter1 = Builder::new().group(&mut group).kind(...).build()?;
-    /// let counter2 = Builder::new().group(&mut group).kind(...).build()?;
->>>>>>> 4768c9eb
+    /// let counter1 = Builder::new().group(&mut group).kind(...).counter()?;
+    /// let counter2 = Builder::new().group(&mut group).kind(...).counter()?;
     /// ...
     /// let counts = group.read()?;
     /// println!("Rhombus inclinations per taxi medallion: {} / {} ({:.0}%)",
@@ -1098,7 +986,7 @@
     /// Return a range of indexes covering the count and id of the `n`'th counter.
     fn nth_index(n: usize) -> std::ops::Range<usize> {
         let base = 3 + 2 * n;
-        base .. base + 2
+        base..base + 2
     }
 
     /// Return the id and count of the `n`'th counter. This returns a reference
@@ -1107,11 +995,7 @@
         let id_val = &self.data[Counts::nth_index(n)];
 
         // (id, &value)
-<<<<<<< HEAD
-        (self.data[1 + 2 * n + 1], &self.data[1 + 2 * n])
-=======
         (id_val[1], &id_val[0])
->>>>>>> 4768c9eb
     }
 }
 
@@ -1162,11 +1046,7 @@
     ///     # fn main() -> std::io::Result<()> {
     ///     # use perf_event::{Builder, Group};
     ///     # let mut group = Group::new()?;
-<<<<<<< HEAD
-    ///     # let cycle_counter = Builder::new().group(&group).counter()?;
-=======
-    ///     # let cycle_counter = Builder::new().group(&mut group).build()?;
->>>>>>> 4768c9eb
+    ///     # let cycle_counter = Builder::new().group(&mut group).counter()?;
     ///     # let counts = group.read()?;
     ///     let cycles = counts[&cycle_counter];
     ///     # Ok(()) }
@@ -1220,18 +1100,13 @@
 
 unsafe impl SliceAsBytesMut for u64 {}
 
-<<<<<<< HEAD
-fn check_syscall<F, R>(f: F) -> io::Result<R>
-where
-    F: FnOnce() -> R,
-    R: PartialOrd + Default,
-=======
 /// Produce an `io::Result` from a raw system call.
 ///
 /// A 'raw' system call is one that reports failure by returning negated raw OS
 /// error value.
 fn check_raw_syscall<F>(f: F) -> io::Result<c_int>
-where F: FnOnce() -> c_int
+where
+    F: FnOnce() -> c_int,
 {
     let result = f();
     if result < 0 {
@@ -1246,9 +1121,9 @@
 /// An 'errno-style' system call is one that reports failure by returning -1 and
 /// setting the C `errno` value when an error occurs.
 fn check_errno_syscall<F, R>(f: F) -> io::Result<R>
-where F: FnOnce() -> R,
-      R: PartialOrd + Default
->>>>>>> 4768c9eb
+where
+    F: FnOnce() -> R,
+    R: PartialOrd + Default,
 {
     let result = f();
     if result < R::default() {
@@ -1350,7 +1225,7 @@
 
 impl SampleStream {
     fn new(attrs: sys::bindings::perf_event_attr, file: File) -> std::io::Result<Self> {
-        let mapped_memory = check_syscall(|| unsafe {
+        let mapped_memory = check_errno_syscall(|| unsafe {
             mmap(
                 std::ptr::null_mut(),
                 SAMPLE_BUFFER_PAGES * page_size(),
@@ -1369,14 +1244,15 @@
 
     /// Begin sampling. If read is called before the stream is enabled, it will block until it is.
     pub fn enable(&self) -> io::Result<()> {
-        check_syscall(|| unsafe { sys::ioctls::ENABLE(self.file.as_raw_fd(), 0) }).map(|_| ())
+        check_errno_syscall(|| unsafe { sys::ioctls::ENABLE(self.file.as_raw_fd(), 0) }).map(|_| ())
     }
 
     // If a thread is asleep in read, calling this function does not wake it up. As such the only
     // utility to this function is to tell the kernel to stop sending us events when we destroy the
     // stream.
     fn disable(&self) -> io::Result<()> {
-        check_syscall(|| unsafe { sys::ioctls::DISABLE(self.file.as_raw_fd(), 0) }).map(|_| ())
+        check_errno_syscall(|| unsafe { sys::ioctls::DISABLE(self.file.as_raw_fd(), 0) })
+            .map(|_| ())
     }
 
     /// Pop a sample from the buffer. If the buffer is empty, blocking waiting for there to be one
@@ -1458,8 +1334,10 @@
     fn drop(&mut self) {
         // Only error we reasonably expect is EINVAL
         self.disable().unwrap();
-        check_syscall(|| unsafe { munmap(self.mapped_memory, SAMPLE_BUFFER_PAGES * page_size()) })
-            .unwrap();
+        check_errno_syscall(|| unsafe {
+            munmap(self.mapped_memory, SAMPLE_BUFFER_PAGES * page_size())
+        })
+        .unwrap();
     }
 }
 
