--- conflicted
+++ resolved
@@ -9,11 +9,6 @@
 description = "A Rust interface to Linux performance monitoring"
 
 [dependencies]
-<<<<<<< HEAD
-perf-event-open-sys = "0.3"
-libc = "0.2"
-byte = "0.2.4"
-=======
 perf-event-open-sys = "1.0"
 libc = "0.2"
->>>>>>> 4768c9eb
+byte = "0.2.4"